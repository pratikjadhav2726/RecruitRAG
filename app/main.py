import streamlit as st
<<<<<<< HEAD
from agent import AgenticChain
=======
from langchain_community.document_loaders import WebBaseLoader
from chains import ColdEmailGraph
>>>>>>> 8d47f0f5
from portfolio import Portfolio
from utils import clean_text

st.title("📧 Agentic RAG Cold Email Generator")

agent_chain = AgenticChain()

<<<<<<< HEAD
url_input = st.text_input("Enter Job Posting URL")
submit_button = st.button("Submit")

if submit_button:
    try:
        job_text = agent_chain.run_agent(f"Scrape job details from this URL: {url_input} and with that all scraped data extract job details")
        # st.write("**Extracted Job Description:**", job_text)
        # print("hi1",type(job_text),job_text)
        # portfolio= Portfolio()
        # st.write("hi1",job_text)
        # job_details = agent_chain.run_agent(f"{job_text}")
        # st.write("**Parsed Job Details:**", job_details)
        # print("Here are the job details")
        # skills = job_details.get('skills', [])
        # links = portfolio.query_links(skills)
        # st.write("Here are the links for portfolio",links)

        email = agent_chain.run_agent(f"Generate a cold email for this job: {job_text}")
        st.write("**Generated Cold Email:**", job_text)

        # # feedback = st.text_area("Enter Recruiter Feedback")
        # if st.button("Refine Email"):
        #     refined_email = agent_chain.run_agent(f"Refine this email: {email}\nFeedback: {feedback}")
        #     st.write("**Refined Cold Email:**", refined_email)
=======
def create_streamlit_app():
    st.title("📧 Cold Mail Generator with LangGraph")
    url_input = st.text_input("Enter a URL:", value="https://jobs.nike.com/job/R-33460")
    submit_button = st.button("Submit")

    if submit_button:
        try:
            # Load and clean website data
            loader = WebBaseLoader([url_input])
            scraped_text = clean_text(loader.load().pop().page_content)
            
            # Initialize graph
            cold_mail_graph = ColdEmailGraph()
            compiled_graph = cold_mail_graph.build_graph()
            
            # Run through LangGraph
            result = compiled_graph.invoke({"scraped_text": scraped_text})
            
            # Display results
            for email in result.get("emails", []):
                st.code(email, language="markdown")
        except Exception as e:
            st.error(f"An Error Occurred: {e}")

if __name__ == "__main__":
    create_streamlit_app()
>>>>>>> 8d47f0f5

    except Exception as e:
        st.error(f"An Error Occurred: {e}")<|MERGE_RESOLUTION|>--- conflicted
+++ resolved
@@ -1,10 +1,6 @@
 import streamlit as st
-<<<<<<< HEAD
-from agent import AgenticChain
-=======
 from langchain_community.document_loaders import WebBaseLoader
 from chains import ColdEmailGraph
->>>>>>> 8d47f0f5
 from portfolio import Portfolio
 from utils import clean_text
 
@@ -12,32 +8,6 @@
 
 agent_chain = AgenticChain()
 
-<<<<<<< HEAD
-url_input = st.text_input("Enter Job Posting URL")
-submit_button = st.button("Submit")
-
-if submit_button:
-    try:
-        job_text = agent_chain.run_agent(f"Scrape job details from this URL: {url_input} and with that all scraped data extract job details")
-        # st.write("**Extracted Job Description:**", job_text)
-        # print("hi1",type(job_text),job_text)
-        # portfolio= Portfolio()
-        # st.write("hi1",job_text)
-        # job_details = agent_chain.run_agent(f"{job_text}")
-        # st.write("**Parsed Job Details:**", job_details)
-        # print("Here are the job details")
-        # skills = job_details.get('skills', [])
-        # links = portfolio.query_links(skills)
-        # st.write("Here are the links for portfolio",links)
-
-        email = agent_chain.run_agent(f"Generate a cold email for this job: {job_text}")
-        st.write("**Generated Cold Email:**", job_text)
-
-        # # feedback = st.text_area("Enter Recruiter Feedback")
-        # if st.button("Refine Email"):
-        #     refined_email = agent_chain.run_agent(f"Refine this email: {email}\nFeedback: {feedback}")
-        #     st.write("**Refined Cold Email:**", refined_email)
-=======
 def create_streamlit_app():
     st.title("📧 Cold Mail Generator with LangGraph")
     url_input = st.text_input("Enter a URL:", value="https://jobs.nike.com/job/R-33460")
@@ -64,7 +34,4 @@
 
 if __name__ == "__main__":
     create_streamlit_app()
->>>>>>> 8d47f0f5
 
-    except Exception as e:
-        st.error(f"An Error Occurred: {e}")